--- conflicted
+++ resolved
@@ -1,10 +1,6 @@
 from copy import deepcopy
 import os
-<<<<<<< HEAD
-from typing import Any, cast, Optional
-=======
 from typing import Any, Dict, List, Optional
->>>>>>> 738363dc
 
 import pystac
 from pystac.link import Link
